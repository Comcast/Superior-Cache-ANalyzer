# Copyright 2018 Comcast Cable Communications Management, LLC

# Licensed under the Apache License, Version 2.0 (the "License");
# you may not use this file except in compliance with the License.
# You may obtain a copy of the License at

# http://www.apache.org/licenses/LICENSE-2.0

# Unless required by applicable law or agreed to in writing, software
# distributed under the License is distributed on an "AS IS" BASIS,
# WITHOUT WARRANTIES OR CONDITIONS OF ANY KIND, either express or implied.
# See the License for the specific language governing permissions and
# limitations under the License.

"""
Holds structures relating to the configuration of a cache

Types:
	- type Cache: A simple type representing a single cache span (packaged with its size in Bytes)
	- type Settings: A simple type representing settings from the ats '\*.config' files
	- type Volume: A simple type representing a single cache volume, represented by its scheme and
	               absolute size (in Bytes)

Constants:
	- Settings RECORDS_CONFIG: Holds settings read in from 'records.config'
	- Dict[str, Cache] STORAGE_CONFIG: Holds specifications of cache files/devices as specified in
	                                   'storage.config'. Indexed by cache file/device name.
	- Dict[int, Volume] VOLUME_CONFIG: Holds volume information as specified in 'volume.config'.
	                                   Indexed by volume number (which starts at '1' for historic
	                                   reasons).
	- str PATH: The path to the directory where all '\*.config' files may be found.
"""

import typing
import os
from . import span, utils

# I just do these for static type analysis
Settings = typing.NewType('Settings', typing.Dict[str, typing.Union[str, int, float]])
Cache    = typing.NewType('Cache', typing.Tuple[int, span.Span])
Volume   = typing.NewType('Volume', typing.Tuple[utils.CacheType, int])
Loadavg  = typing.NewType('Loadavg', typing.Tuple[float, float, float])

# Dicts that hold the names and values of configuration options
RECORDS_CONFIG = {}
STORAGE_CONFIG = {}
VOLUME_CONFIG = {}

# The path to the directory where all '\*.config' files are located
PATH = ''

FIPS = False # Affects the length of INK_MD5 structures
MAX_LOADAVG = Loadavg((0, 0, 0)) # Affects read/writes

# The size of an MD5 hash on this system, which depends on compile-time conditions for ats
# so, it's possibly inaccurate.
def INK_MD5_SIZE() -> int:
	"""
	Returns the size of an INK_MD5 struct on this system.

	Depends on whether FIPS was enabled at compile time for ATS.

	>>> INK_MD5_SIZE()
	16

	>>> FIPS = True
	>>> INK_MD5_SIZE()
	32
	"""
	global FIPS
	sz = 32 if FIPS else 16
	utils.log("INK_MD5_SIZE:", sz)
	return 32 if FIPS else 16

def setLoadAvg(loadavg: str) -> typing.Optional[Loadavg]:
	"""
	Sets the maximum-allowed loadavg, not to be exceeded during scan operations.

	If the system's loadavg already is at or exceeds `loadavg`, this function will
	complete successfully, but will return the current system loadavg to the caller.

	If `loadavg` is an incorrectly-formatted loadavg, raises a ValueError.
	"""
	global MAX_LOADAVG

	utils.log("setLoadAvg: setting to", loadavg)

	# This is broken on Windows
	#pylint: disable=E1101
	currentLoadavg = os.getloadavg()
	#pylint: enable=E1101

	utils.log("setLoadAvg: current loadavg is", currentLoadavg)

	MAX_LOADAVG = Loadavg(tuple(float(x) for x in loadavg.split(', ')))
	utils.log("setLoadAvg: MAX_LOADAVG is", MAX_LOADAVG)
	for i, val in enumerate(MAX_LOADAVG):
		if val < currentLoadavg[i]:
			return currentLoadavg

def allowedProcesses() -> int:
	"""
	Returns the number of sub-processes allowed to run without exceeding the system's loadavg limit.

	Can return zero, and if the system's maximum-allowed loadavg is not set, will return a number
	equal to `os.cpu_count()`. However, if the maximum loadavg _is_ set, this can return a number
	that is greater than the number of CPU cores, if the smallest difference between a number in the
	current loadavg and the corresponding number in the maximum loadavg is greater than the number
	of CPU cores (Note that this is unlikely).

	>>> import os
	>>> allowedProcesses() == os.cpu_count()
	True
	"""
	global MAX_LOADAVG

	if not any(MAX_LOADAVG):
		return os.cpu_count()

	# Each process could potentially spend the next 1, 5, or even 10 minutes waiting for disk I/O
	# or CPU time.
	#pylint: disable=E1101
	currentLoadavg = os.getloadavg()
	#pylint: enable=E1101

	maxAllowed = int(min((MAX_LOADAVG[i] - currentLoadavg[i] for i in range(3))))

	utils.log("allowedProcesses: maxAllowed is", maxAllowed)

	return max((0, maxAllowed))

class ConfigException(Exception):
	"""
	An exception raised when something goes wrong with reading ATS configuration.
	"""
	def __init__(self,
	             msg:str = "You must set `PATH` first! (try using `init`)",
	             err:Exception = None):
		"""
		Initializes the configuration exception

		Sets the string representation of this exception to the value given by `msg`,
		and will record any and all inner exceptions in `err`.
		"""
		super(ConfigException, self).__init__()
		self.msg = msg

		self.innerException = err

	def __str__(self) -> str:
		"""
		Implements `str(self)`
		"""
		return self.msg

	def __repr__(self) -> str:
		"""
		Implements `repr(self)`

		Also displays inner exceptions, if they exist
		"""
		if self.innerException:
			return "\n".join((self.msg, str(self.innerException)))
		return self.msg

def init(path: str):
	"""
	Initializes the configuration
	"""
	global PATH

	if not path.endswith('/'):
		path += '/'
	PATH = path

	utils.log("config.init: reading configuration files from", PATH)

	num = readRecordConfig()
	utils.log("config.init: records.config lines:", num)
	num = readStorageConfig()
	utils.log("config.init: storage.config cache definitions:", num)
	num = readVolumeConfig()
	utils.log("config.init: volume.config volume definitions:", num)

def totalCacheSizeAvailable() -> int:
	"""
	Returns the size in bytes of the entire cache (meaning accross all cache files/devices)
	"""
	global STORAGE_CONFIG

	return sum(cache[0] for cache in STORAGE_CONFIG.values())

def readRecordConfig() -> int:
	"""
	Reads in the configuration options from the 'records.config' file

	Returns the number of settings read.
	Raises an OSError when the 'records.config' file cannot be read for any reason.
	Raises a ConfigException if `PATH` has not been set
	"""
	global PATH, RECORDS_CONFIG

	# Ensure 'PATH' is set
	if not PATH:
		raise ConfigException()

	fname = os.path.join(PATH, 'records.config')

	utils.log("readRecordConfig: opening file", fname, "for reading")

	# Read in the file as a list of lines, ignoring leading or trailing newlines
	with open(fname) as file:
		lines = file.read().strip().split('\n')


	# Clean out lines that are comments or only whitespace
	# lines = [line.strip() for line in lines if line.strip() and not line.strip().startswith('#')]

	# Counts read values (can't just use `len(lines)` in case more than one file is read)
	num = 0

	for line in lines:

		line = line.strip()

		# Valid configuration lines begin with 'CONFIG'
		if line and line.startswith('CONFIG'):
			utils.log("readRecordConfig: config line:", line)

			# reads in the space-separated parts of the config, ignoring extra whitespace
			# and throwing away the starting 'CONFIG'
			fields = [field for field in line.split(' ')[1:] if field]

			# Warn but don't fail when settings are redefined - keep most recent definition
			if fields[0] in RECORDS_CONFIG:
				print("WARNING: Redefinition of configuration option: %s" % fields[0])

			# Convert values to the correct type
			# (currently I only know of 'INT', 'FLOAT', and 'STRING' types)
			if fields[1] == 'INT':
				if fields[2].startswith('0x') or fields[2].endswith('h'):
					value = int(fields[2][2:], base=16)
				else:
					value = int(fields[2])
			elif fields[1] == 'FLOAT':
				value = float(fields[2])
			else:
				value = fields[2]

			# Place the value into the configuration.
			# This ignores the 'proxy.config.' that is prepended to every setting
			# (to save a little space)
			RECORDS_CONFIG[fields[0][13:]] = value

			num += 1

	return num

def readStorageConfig() -> int:
	"""
	Reads in the cache files from the 'storage.config' file

	Returns the number of cache files/devices found in the config file.
	Will raise some kind of OSError if the file cannot be found/read.
	"""
	global PATH, STORAGE_CONFIG

	# Ensure `PATH` is set.
	if not PATH:
		raise ConfigException()

	fname = os.path.join(PATH, 'storage.config')
	utils.log("readStorageConfig: opening file", fname, "for reading")

	# Read in the file as a list of lines, discarding leading or trailing newlines
<<<<<<< HEAD
	with open(PATH+'storage.config') as file:
		lines = [line.strip().split(' ')[0].strip() for line in file.read().strip().split('\n')]
=======
	with open(fname) as file:
		lines = [line.strip() for line in file.read().strip().split('\n')]
>>>>>>> 48ededbf

	# Obtains the storage file/device name on each non-comment, non-empty line.
	lines = [line.split(' ')[0] for line in lines if line and not line.startswith('#')]
	for cache in lines:
<<<<<<< HEAD
		if os.path.isfile(cache):
			cache = os.path.abspath(cache)

		elif os.path.isdir(cache):
			cache = os.path.join(cache, 'cache.db')

		elif not cache.startswith('/'):
=======
		utils.log("readStorageConfig: cache definition:", cache)

		# If this isn't an absolute pathname, it's probably relative to the root of
		# some ATS install dir. So I try to walk it back by looking above an 'etc'
		# in the config path.
		if not cache.startswith('/'):
>>>>>>> 48ededbf
			try:
				_ = PATH.index('etc')
			except ValueError:
				if __debug__:
					from traceback import print_exc
					from sys import stderr
					print_exc(file=stderr)
				raise OSError("Couldn't determine path to file defined in %s: '%s'" %\
<<<<<<< HEAD
				                                      (PATH+'storage.config', cache))
			cache = os.path.join(PATH.split('etc')[0], cache)
=======
				                                                      (fname, cache))
			cache = PATH.split('etc')[0]+cache

		cache = os.path.abspath(cache)
		utils.log("readStorageConfig: Attempting to read cache file -", cache)

		if os.path.isdir(cache):
			cache = os.path.join(cache, 'cache.db')
			utils.log("readStorageConfig: Cache definition is a directory, attempting to read", cache)
>>>>>>> 48ededbf

		STORAGE_CONFIG[cache] = (utils.fileSize(cache), span.Span(cache))

	return len(lines)

def readVolumeConfig() -> int:
	"""
	Reads in the volume information stored in the 'volume.config' file

	Returns the number of volumes specified.
	Raises a ConfigException if `PATH` is not set.
	Raises a ConfigException if a volume is double-specified.
	Raises a ConfigException if a volume's size is specified as a percent,
	    but no cache files/devices have been read in yet.
	Raises a ConfigException if more than 100% of a cache set is allocated.
	Raises some kind of OSError if the 'volume.config' file cannot be opened or read from.
	"""
	global PATH, VOLUME_CONFIG, STORAGE_CONFIG

	if not PATH:
		raise ConfigException()

	fname = os.path.join(PATH, 'volume.config')
	utils.log("readVolumeConfig: opening file", fname, "for reading")

	# Read in the file as a list of lines, discarding leading or trailing newlines
	with open(fname) as file:
		lines = file.read().strip().split('\n')

	# Discard comments and empty lines, strip away leading and trailing whitespace on each line.
	lines = [line.strip() for line in lines if line.strip() and not line.strip().startswith('#')]

	# Keeps track of percent-allocated space.
	totalPercent = 0

	# Keeps track of the number of volumes read
	num = 0

	for line in lines:
		utils.log("readVolumeConfig: volume definiton:", line)
		try:
			volPos = line.index("volume=")
		except ValueError:
			# This means this line does not specify a volume
			continue

		num += 1

		# Parse volume number
		volumeNumber = int(line[volPos+7:line.index(' ', volPos)])
		if volumeNumber in VOLUME_CONFIG:
			raise ConfigException("Duplicates specification of volume #%d!" % volumeNumber)

		# Ignoring this, since only http is oficially supported
		scheme = utils.CacheType(1)

		# Parse size specification
		sizePos = line.index("size=")
		try:
			size = line[sizePos+5:line.index(' ', sizePos)]
		except ValueError:
			# This means the line ends immediately after size specification; with no space
			size = line[sizePos+5:]

		# Now convert sizes to numbers
		if size.endswith('%'):
			utils.log("readVolumeConfig: converting percent-based size in", line, "to absolute size")

			# We can't convert percent-based sizes to absolute sizes
			# if 'storage.config' has not been read
			if not STORAGE_CONFIG:
				raise ConfigException(\
				    "You cannot allocate %s of a cache with no cache files/devices specified!")

			# The percent as a number
			percentSize = int(size[:-1])

			# You can't allocate more than 100% of the available space
			totalPercent += percentSize
			if totalPercent > 100:
				raise ConfigException(\
				    "Volume #%d causes more than 100%% of available space to be allocated!"\
				    % volumeNumber)

			# Calculate absolute size in bytes, rounded down to the nearest VOL_BLOCK_SIZE
			size = int(size[:-1]) * totalCacheSizeAvailable() // 100
			size -= size % utils.VOL_BLOCK_SIZE

		# Absolute sizes are specified in MB
		else:
			size = int(size) * 0x100000

		utils.log("readVolumeConfig: real size (in Bytes) is", size)

		VOLUME_CONFIG[volumeNumber] = (scheme, size)

	return num

def volumes() -> typing.Dict[int, Volume]:
	"""
	Returns a reference to the volumes defined by the configuration
	"""
	global VOLUME_CONFIG
	return VOLUME_CONFIG

def spans() -> typing.Dict[str, Cache]:
	"""
	Returns an index-able reference to the storage configuration

	This function will initialize all of the spans specified,
	if they have not already been initialized.

	Raises a ConfigException if 'records.config' has not been read
	(necessary to determine the proper average_object_size)
	"""
	global STORAGE_CONFIG, RECORDS_CONFIG

	# Ensure we know the average object size
	if not RECORDS_CONFIG:
		raise ConfigException("'records.config' MUST be read before attempting to read spans.")

	# If someone wants to get all the spans, we should ensure they are all initialized
	for file, cache in STORAGE_CONFIG.items():

		if cache[1] is None:
			utils.log("config.spans: initializing span at", file)

			# Ensure the proper average object size
			if not RECORDS_CONFIG:
				raise ConfigException("Cannot initialize spans without reading configuration!")

			STORAGE_CONFIG[file] = (cache[0], span.Span(cache[1]))

	return STORAGE_CONFIG

def settings() -> Settings:
	"""
	Returns all the settings specified in the various '\*.config' files

	This does not return volumes or spans from 'volume.config' or 'storage.config'.
	"""
	global RECORDS_CONFIG
	return RECORDS_CONFIG

def getSetting(setting: str) -> typing.Union[str, int, float]:
	"""
	Gets a specific setting from the configuration.

	This function will attempt to resolve settings both with and
	without a stripped-out common prefix (e.g. 'proxy.config.')
	"""
	allSettings = settings()

	if setting in allSettings:
		return allSettings[setting]

	prefixedsetting = 'proxy.config.%s' % setting
	if prefixedsetting in allSettings:
		return allSettings[prefixedsetting]

	return "setting '%s' unset or invalid" % setting

utils.log("'config' module: Loaded")<|MERGE_RESOLUTION|>--- conflicted
+++ resolved
@@ -273,33 +273,24 @@
 	utils.log("readStorageConfig: opening file", fname, "for reading")
 
 	# Read in the file as a list of lines, discarding leading or trailing newlines
-<<<<<<< HEAD
-	with open(PATH+'storage.config') as file:
+	with open(fname) as file:
 		lines = [line.strip().split(' ')[0].strip() for line in file.read().strip().split('\n')]
-=======
-	with open(fname) as file:
-		lines = [line.strip() for line in file.read().strip().split('\n')]
->>>>>>> 48ededbf
 
 	# Obtains the storage file/device name on each non-comment, non-empty line.
 	lines = [line.split(' ')[0] for line in lines if line and not line.startswith('#')]
 	for cache in lines:
-<<<<<<< HEAD
+		utils.log("readStorageConfig: cache definition:", cache)
 		if os.path.isfile(cache):
 			cache = os.path.abspath(cache)
 
 		elif os.path.isdir(cache):
 			cache = os.path.join(cache, 'cache.db')
-
-		elif not cache.startswith('/'):
-=======
-		utils.log("readStorageConfig: cache definition:", cache)
+			utils.log("readStorageConfig: Cache definition is a directory, attempting to read", cache)
 
 		# If this isn't an absolute pathname, it's probably relative to the root of
 		# some ATS install dir. So I try to walk it back by looking above an 'etc'
 		# in the config path.
-		if not cache.startswith('/'):
->>>>>>> 48ededbf
+		elif not cache.startswith('/'):
 			try:
 				_ = PATH.index('etc')
 			except ValueError:
@@ -308,20 +299,10 @@
 					from sys import stderr
 					print_exc(file=stderr)
 				raise OSError("Couldn't determine path to file defined in %s: '%s'" %\
-<<<<<<< HEAD
-				                                      (PATH+'storage.config', cache))
+				                                                      (fname, cache))
 			cache = os.path.join(PATH.split('etc')[0], cache)
-=======
-				                                                      (fname, cache))
-			cache = PATH.split('etc')[0]+cache
-
-		cache = os.path.abspath(cache)
+
 		utils.log("readStorageConfig: Attempting to read cache file -", cache)
-
-		if os.path.isdir(cache):
-			cache = os.path.join(cache, 'cache.db')
-			utils.log("readStorageConfig: Cache definition is a directory, attempting to read", cache)
->>>>>>> 48ededbf
 
 		STORAGE_CONFIG[cache] = (utils.fileSize(cache), span.Span(cache))
 
